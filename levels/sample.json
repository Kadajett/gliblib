{
  "name": "Sample Level",
  "description": "A sample level with some basic entities",
  "camera": {
    "position": [ 15.0, 15.0, 15.0 ],
    "target": [ 0.0, 0.0, 0.0 ],
    "up": [ 0.0, 1.0, 0.0 ],
    "fov": 45.0
  },
  "entities": [
    {
<<<<<<< HEAD
=======
      "name": "Ground",
      "transform": {
        "position": [ 0.0, -0.5, 0.0 ],
        "rotation": [ 0.0, 0.0, 0.0 ],
        "scale": [ 1000.0, 1.0, 1000.0 ]
      },
      "renderable": {
        "type": "Cube",
        "size": [ 1.0, 1.0, 1.0 ],
        "color": [ 100, 100, 100, 255 ]
      },
      "rigidbody": {
        "mass": 0.0,
        "use_gravity": false,
        "drag": 0.0
      },
      "collider": {
        "type": "Box",
        "size": [ 1000.0, 1.0, 1000.0 ]
      },
      "velocity": null,
      "health": null,
      "entity_type": "static"
    },
    {
>>>>>>> 53ede003
      "name": "Player",
      "transform": {
        "position": [ 100.0, 2.0, 0.0 ],
        "rotation": [ 0.0, 0.0, 0.0 ],
        "scale": [ 1.0, 1.0, 1.0 ]
      },
      "renderable": {
        "type": "Cube",
        "size": [ 1.0, 2.0, 1.0 ],
        "color": [ 0, 121, 241, 255 ]
      },
      "rigidbody": {
        "mass": 1.0,
        "use_gravity": true,
        "drag": 0.1
      },
      "collider": {
        "type": "Box",
        "size": [ 1.0, 2.0, 1.0 ]
      },
      "velocity": {
        "linear": [ 0.0, 0.0, 0.0 ],
        "angular": [ 0.0, 0.0, 0.0 ]
      },
      "health": 100.0,
      "entity_type": "player"
    },
    {
      "name": "Red Cube",
      "transform": {
        "position": [ 3.0, 20.0, 0.0 ],
        "rotation": [ 0.0, 0.0, 0.0 ],
        "scale": [ 1.0, 1.0, 1.0 ]
      },
      "renderable": {
        "type": "Cube",
        "size": [ 2.0, 2.0, 2.0 ],
        "color": [ 230, 41, 55, 255 ]
      },
      "rigidbody": {
        "mass": 2.0,
        "use_gravity": true,
        "drag": 0.05
      },
      "collider": {
        "type": "Box",
        "size": [ 2.0, 2.0, 2.0 ]
      },
      "velocity": {
        "linear": [ 0.0, 0.0, 0.0 ],
        "angular": [ 2.0, 3.0, 1.5 ]
      },
      "health": null,
      "entity_type": "prop"
    },
    {
      "name": "Green Sphere",
      "transform": {
        "position": [ -3.0, 8.0, 15.0 ],
        "rotation": [ 0.0, 0.0, 0.0 ],
        "scale": [ 1.0, 1.0, 1.0 ]
      },
      "renderable": {
        "type": "Sphere",
        "radius": 1.5,
        "color": [ 0, 228, 48, 255 ]
      },
      "rigidbody": {
        "mass": 1.5,
        "use_gravity": true,
        "drag": 0.02
      },
      "collider": {
        "type": "Sphere",
        "radius": 1.5
      },
      "velocity": {
        "linear": [ 0.0, 0.0, 0.0 ],
        "angular": [ 0.0, 1.0, 0.0 ]
      },
      "health": null,
      "entity_type": "prop"
    },
    {
      "name": "Yellow Cylinder",
      "transform": {
        "position": [ 0.0, 1.5, -5.0 ],
        "rotation": [ 0.0, 0.0, 0.0 ],
        "scale": [ 1.0, 1.0, 1.0 ]
      },
      "renderable": {
        "type": "Cylinder",
        "radius": 1.0,
        "height": 3.0,
        "color": [ 253, 249, 0, 255 ]
      },
      "rigidbody": {
        "mass": 0.0,
        "use_gravity": false,
        "drag": 0.0
      },
      "collider": {
        "type": "Box",
        "size": [ 2.0, 3.0, 2.0 ]
      },
      "velocity": null,
      "health": null,
      "entity_type": "prop"
    },
    {
      "name": "Castle Model",
      "transform": {
        "position": [ 8.0, 0.0, 0.0 ],
        "rotation": [ 0.0, 0.0, 0.0 ],
        "scale": [ 1.0, 1.0, 1.0 ]
      },
      "model": {
        "model_path": "resources/castle.obj",
        "texture_path": "resources/castle_diffuse.png",
        "tint": [ 255, 255, 255, 255 ],
        "scale": 1.0
      },
      "velocity": null,
      "health": null,
      "entity_type": "prop"
    }
  ]
}<|MERGE_RESOLUTION|>--- conflicted
+++ resolved
@@ -9,8 +9,6 @@
   },
   "entities": [
     {
-<<<<<<< HEAD
-=======
       "name": "Ground",
       "transform": {
         "position": [ 0.0, -0.5, 0.0 ],
@@ -36,7 +34,6 @@
       "entity_type": "static"
     },
     {
->>>>>>> 53ede003
       "name": "Player",
       "transform": {
         "position": [ 100.0, 2.0, 0.0 ],
